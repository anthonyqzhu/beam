/*
 * Licensed to the Apache Software Foundation (ASF) under one
 * or more contributor license agreements.  See the NOTICE file
 * distributed with this work for additional information
 * regarding copyright ownership.  The ASF licenses this file
 * to you under the Apache License, Version 2.0 (the
 * "License"); you may not use this file except in compliance
 * with the License.  You may obtain a copy of the License at
 *
 *     http://www.apache.org/licenses/LICENSE-2.0
 *
 * Unless required by applicable law or agreed to in writing, software
 * distributed under the License is distributed on an "AS IS" BASIS,
 * WITHOUT WARRANTIES OR CONDITIONS OF ANY KIND, either express or implied.
 * See the License for the specific language governing permissions and
 * limitations under the License.
 */
package org.apache.beam.fn.harness.control;

import com.google.auto.value.AutoValue;
import java.io.Closeable;
import java.io.IOException;
import java.time.Duration;
import java.util.ArrayList;
import java.util.Collection;
import java.util.Collections;
import java.util.HashMap;
import java.util.HashSet;
import java.util.List;
import java.util.Map;
import java.util.ServiceLoader;
import java.util.Set;
import java.util.WeakHashMap;
import java.util.concurrent.CompletableFuture;
import java.util.concurrent.ConcurrentLinkedQueue;
import java.util.concurrent.Phaser;
import java.util.function.Consumer;
import java.util.function.Function;
import java.util.function.Supplier;
import org.apache.beam.fn.harness.BeamFnDataReadRunner;
import org.apache.beam.fn.harness.PTransformRunnerFactory;
import org.apache.beam.fn.harness.PTransformRunnerFactory.ProgressRequestCallback;
import org.apache.beam.fn.harness.PTransformRunnerFactory.Registrar;
import org.apache.beam.fn.harness.control.FinalizeBundleHandler.CallbackRegistration;
import org.apache.beam.fn.harness.data.BeamFnDataClient;
import org.apache.beam.fn.harness.data.BeamFnTimerClient;
import org.apache.beam.fn.harness.data.BeamFnTimerGrpcClient;
import org.apache.beam.fn.harness.data.PCollectionConsumerRegistry;
import org.apache.beam.fn.harness.data.PTransformFunctionRegistry;
import org.apache.beam.fn.harness.data.QueueingBeamFnDataClient;
import org.apache.beam.fn.harness.logging.BeamFnLoggingMDC;
import org.apache.beam.fn.harness.state.BeamFnStateClient;
import org.apache.beam.fn.harness.state.BeamFnStateGrpcClientCache;
import org.apache.beam.fn.harness.state.CachingBeamFnStateClient;
import org.apache.beam.model.fnexecution.v1.BeamFnApi;
import org.apache.beam.model.fnexecution.v1.BeamFnApi.ProcessBundleDescriptor;
import org.apache.beam.model.fnexecution.v1.BeamFnApi.ProcessBundleRequest;
import org.apache.beam.model.fnexecution.v1.BeamFnApi.StateRequest;
import org.apache.beam.model.fnexecution.v1.BeamFnApi.StateRequest.Builder;
import org.apache.beam.model.fnexecution.v1.BeamFnApi.StateResponse;
import org.apache.beam.model.pipeline.v1.Endpoints.ApiServiceDescriptor;
import org.apache.beam.model.pipeline.v1.MetricsApi;
import org.apache.beam.model.pipeline.v1.RunnerApi;
import org.apache.beam.model.pipeline.v1.RunnerApi.Coder;
import org.apache.beam.model.pipeline.v1.RunnerApi.PCollection;
import org.apache.beam.model.pipeline.v1.RunnerApi.PTransform;
import org.apache.beam.model.pipeline.v1.RunnerApi.WindowingStrategy;
import org.apache.beam.runners.core.construction.BeamUrns;
import org.apache.beam.runners.core.construction.PTransformTranslation;
import org.apache.beam.runners.core.construction.Timer;
import org.apache.beam.runners.core.metrics.ExecutionStateSampler;
import org.apache.beam.runners.core.metrics.ExecutionStateTracker;
import org.apache.beam.runners.core.metrics.MetricsContainerStepMap;
import org.apache.beam.runners.core.metrics.ShortIdMap;
import org.apache.beam.sdk.fn.data.FnDataReceiver;
import org.apache.beam.sdk.fn.data.LogicalEndpoint;
import org.apache.beam.sdk.function.ThrowingRunnable;
import org.apache.beam.sdk.options.ExperimentalOptions;
import org.apache.beam.sdk.options.PipelineOptions;
import org.apache.beam.sdk.options.StreamingOptions;
import org.apache.beam.sdk.transforms.DoFn.BundleFinalizer;
import org.apache.beam.sdk.util.common.ReflectHelpers;
import org.apache.beam.vendor.grpc.v1p36p0.com.google.protobuf.ByteString;
import org.apache.beam.vendor.grpc.v1p36p0.com.google.protobuf.Message;
import org.apache.beam.vendor.grpc.v1p36p0.com.google.protobuf.TextFormat;
import org.apache.beam.vendor.guava.v26_0_jre.com.google.common.annotations.VisibleForTesting;
import org.apache.beam.vendor.guava.v26_0_jre.com.google.common.cache.CacheBuilder;
import org.apache.beam.vendor.guava.v26_0_jre.com.google.common.cache.CacheLoader;
import org.apache.beam.vendor.guava.v26_0_jre.com.google.common.cache.LoadingCache;
import org.apache.beam.vendor.guava.v26_0_jre.com.google.common.collect.HashMultimap;
import org.apache.beam.vendor.guava.v26_0_jre.com.google.common.collect.ImmutableList;
import org.apache.beam.vendor.guava.v26_0_jre.com.google.common.collect.ImmutableMap;
import org.apache.beam.vendor.guava.v26_0_jre.com.google.common.collect.Lists;
import org.apache.beam.vendor.guava.v26_0_jre.com.google.common.collect.SetMultimap;
import org.apache.beam.vendor.guava.v26_0_jre.com.google.common.collect.Sets;
import org.joda.time.Instant;
import org.slf4j.Logger;
import org.slf4j.LoggerFactory;

/**
 * Processes {@link BeamFnApi.ProcessBundleRequest}s and {@link
 * BeamFnApi.ProcessBundleSplitRequest}s.
 *
 * <p>{@link BeamFnApi.ProcessBundleSplitRequest}s use a {@link BundleProcessorCache cache} to
 * find/create a {@link BundleProcessor}. The creation of a {@link BundleProcessor} uses the
 * associated {@link BeamFnApi.ProcessBundleDescriptor} definition; creating runners for each {@link
 * RunnerApi.FunctionSpec}; wiring them together based upon the {@code input} and {@code output} map
 * definitions. The {@link BundleProcessor} executes the DAG based graph by starting all runners in
 * reverse topological order, and finishing all runners in forward topological order.
 *
 * <p>{@link BeamFnApi.ProcessBundleSplitRequest}s finds an {@code active} {@link BundleProcessor}
 * associated with a currently processing {@link BeamFnApi.ProcessBundleRequest} and uses it to
 * perform a split request. See <a href="https://s.apache.org/beam-breaking-fusion">breaking the
 * fusion barrier</a> for further details.
 */
@SuppressWarnings({
  "rawtypes", // TODO(https://issues.apache.org/jira/browse/BEAM-10556)
  "nullness",
  "keyfor"
}) // TODO(https://issues.apache.org/jira/browse/BEAM-10402)
public class ProcessBundleHandler {

  // TODO: What should the initial set of URNs be?
  private static final String DATA_INPUT_URN = "beam:runner:source:v1";
  private static final String DATA_OUTPUT_URN = "beam:runner:sink:v1";
  public static final String JAVA_SOURCE_URN = "beam:source:java:0.1";

  private static final int DATA_QUEUE_SIZE = 1000;

  private static final Logger LOG = LoggerFactory.getLogger(ProcessBundleHandler.class);
  @VisibleForTesting static final Map<String, PTransformRunnerFactory> REGISTERED_RUNNER_FACTORIES;

  static {
    Set<Registrar> pipelineRunnerRegistrars =
        Sets.newTreeSet(ReflectHelpers.ObjectsClassComparator.INSTANCE);
    pipelineRunnerRegistrars.addAll(
        Lists.newArrayList(ServiceLoader.load(Registrar.class, ReflectHelpers.findClassLoader())));

    // Load all registered PTransform runner factories.
    ImmutableMap.Builder<String, PTransformRunnerFactory> builder = ImmutableMap.builder();
    for (Registrar registrar : pipelineRunnerRegistrars) {
      builder.putAll(registrar.getPTransformRunnerFactories());
    }
    REGISTERED_RUNNER_FACTORIES = builder.build();
  }

  // Creates a new map of state data for newly encountered state keys
  private CacheLoader<
          BeamFnApi.StateKey,
          Map<CachingBeamFnStateClient.StateCacheKey, BeamFnApi.StateGetResponse>>
      stateKeyMapCacheLoader =
          new CacheLoader<
              BeamFnApi.StateKey,
              Map<CachingBeamFnStateClient.StateCacheKey, BeamFnApi.StateGetResponse>>() {
            @Override
            public Map<CachingBeamFnStateClient.StateCacheKey, BeamFnApi.StateGetResponse> load(
                BeamFnApi.StateKey key) {
              return new HashMap<>();
            }
          };

  private final PipelineOptions options;
  private final Function<String, Message> fnApiRegistry;
  private final BeamFnDataClient beamFnDataClient;
  private final BeamFnStateGrpcClientCache beamFnStateGrpcClientCache;
  private final LoadingCache<
          BeamFnApi.StateKey,
          Map<CachingBeamFnStateClient.StateCacheKey, BeamFnApi.StateGetResponse>>
      stateCache;
  private final FinalizeBundleHandler finalizeBundleHandler;
  private final ShortIdMap shortIds;
  private final boolean runnerAcceptsShortIds;
  private final Map<String, PTransformRunnerFactory> urnToPTransformRunnerFactoryMap;
  private final PTransformRunnerFactory defaultPTransformRunnerFactory;
  @VisibleForTesting final BundleProcessorCache bundleProcessorCache;

  public ProcessBundleHandler(
      PipelineOptions options,
      Set<String> runnerCapabilities,
      Function<String, Message> fnApiRegistry,
      BeamFnDataClient beamFnDataClient,
      BeamFnStateGrpcClientCache beamFnStateGrpcClientCache,
      FinalizeBundleHandler finalizeBundleHandler,
      ShortIdMap shortIds) {
    this(
        options,
        runnerCapabilities,
        fnApiRegistry,
        beamFnDataClient,
        beamFnStateGrpcClientCache,
        finalizeBundleHandler,
        shortIds,
        REGISTERED_RUNNER_FACTORIES,
        new BundleProcessorCache());
  }

  @VisibleForTesting
  ProcessBundleHandler(
      PipelineOptions options,
      Set<String> runnerCapabilities,
      Function<String, Message> fnApiRegistry,
      BeamFnDataClient beamFnDataClient,
      BeamFnStateGrpcClientCache beamFnStateGrpcClientCache,
      FinalizeBundleHandler finalizeBundleHandler,
      ShortIdMap shortIds,
      Map<String, PTransformRunnerFactory> urnToPTransformRunnerFactoryMap,
      BundleProcessorCache bundleProcessorCache) {
    this.options = options;
    this.fnApiRegistry = fnApiRegistry;
    this.beamFnDataClient = beamFnDataClient;
    this.beamFnStateGrpcClientCache = beamFnStateGrpcClientCache;
    this.stateCache = CacheBuilder.newBuilder().build(stateKeyMapCacheLoader);
    this.finalizeBundleHandler = finalizeBundleHandler;
    this.shortIds = shortIds;
    this.runnerAcceptsShortIds =
        runnerCapabilities.contains(
            BeamUrns.getUrn(RunnerApi.StandardRunnerProtocols.Enum.MONITORING_INFO_SHORT_IDS));
    this.urnToPTransformRunnerFactoryMap = urnToPTransformRunnerFactoryMap;
    this.defaultPTransformRunnerFactory =
        new UnknownPTransformRunnerFactory(urnToPTransformRunnerFactoryMap.keySet());
    this.bundleProcessorCache = bundleProcessorCache;
  }

  private void createRunnerAndConsumersForPTransformRecursively(
      BeamFnStateClient beamFnStateClient,
      BeamFnTimerClient beamFnTimerClient,
      BeamFnDataClient queueingClient,
      String pTransformId,
      PTransform pTransform,
      Supplier<String> processBundleInstructionId,
      ProcessBundleDescriptor processBundleDescriptor,
      SetMultimap<String, String> pCollectionIdsToConsumingPTransforms,
      PCollectionConsumerRegistry pCollectionConsumerRegistry,
      Set<String> processedPTransformIds,
      PTransformFunctionRegistry startFunctionRegistry,
      PTransformFunctionRegistry finishFunctionRegistry,
      Consumer<ThrowingRunnable> addResetFunction,
      Consumer<ThrowingRunnable> addTearDownFunction,
      Consumer<ProgressRequestCallback> addProgressRequestCallback,
      BundleSplitListener splitListener,
      BundleFinalizer bundleFinalizer,
      Collection<BeamFnDataReadRunner> channelRoots)
      throws IOException {

    // Recursively ensure that all consumers of the output PCollection have been created.
    // Since we are creating the consumers first, we know that the we are building the DAG
    // in reverse topological order.
    for (String pCollectionId : pTransform.getOutputsMap().values()) {

      for (String consumingPTransformId : pCollectionIdsToConsumingPTransforms.get(pCollectionId)) {
        createRunnerAndConsumersForPTransformRecursively(
            beamFnStateClient,
            beamFnTimerClient,
            queueingClient,
            consumingPTransformId,
            processBundleDescriptor.getTransformsMap().get(consumingPTransformId),
            processBundleInstructionId,
            processBundleDescriptor,
            pCollectionIdsToConsumingPTransforms,
            pCollectionConsumerRegistry,
            processedPTransformIds,
            startFunctionRegistry,
            finishFunctionRegistry,
            addResetFunction,
            addTearDownFunction,
            addProgressRequestCallback,
            splitListener,
            bundleFinalizer,
            channelRoots);
      }
    }

    if (!pTransform.hasSpec()) {
      throw new IllegalArgumentException(
          String.format(
              "Cannot process transform with no spec: %s", TextFormat.printToString(pTransform)));
    }

    if (pTransform.getSubtransformsCount() > 0) {
      throw new IllegalArgumentException(
          String.format(
              "Cannot process composite transform: %s", TextFormat.printToString(pTransform)));
    }

    // Skip reprocessing processed pTransforms.
    if (!processedPTransformIds.contains(pTransformId)) {
      Object runner =
          urnToPTransformRunnerFactoryMap
              .getOrDefault(pTransform.getSpec().getUrn(), defaultPTransformRunnerFactory)
              .createRunnerForPTransform(
                  options,
                  queueingClient,
                  beamFnStateClient,
                  beamFnTimerClient,
                  pTransformId,
                  pTransform,
                  processBundleInstructionId,
                  processBundleDescriptor.getPcollectionsMap(),
                  processBundleDescriptor.getCodersMap(),
                  processBundleDescriptor.getWindowingStrategiesMap(),
                  pCollectionConsumerRegistry,
                  startFunctionRegistry,
                  finishFunctionRegistry,
                  addResetFunction,
                  addTearDownFunction,
                  addProgressRequestCallback,
                  splitListener,
                  bundleFinalizer);
      if (runner instanceof BeamFnDataReadRunner) {
        channelRoots.add((BeamFnDataReadRunner) runner);
      }
      processedPTransformIds.add(pTransformId);
    }
  }

  /**
   * Processes a bundle, running the start(), process(), and finish() functions. This function is
   * required to be reentrant.
   */
  public BeamFnApi.InstructionResponse.Builder processBundle(BeamFnApi.InstructionRequest request)
      throws Exception {
    BeamFnApi.ProcessBundleResponse.Builder response = BeamFnApi.ProcessBundleResponse.newBuilder();

    BundleProcessor bundleProcessor =
        bundleProcessorCache.get(
            request.getProcessBundle().getProcessBundleDescriptorId(),
            request.getInstructionId(),
            () -> {
              try {
                return createBundleProcessor(
                    request.getProcessBundle().getProcessBundleDescriptorId(),
                    request.getProcessBundle());
              } catch (IOException e) {
                throw new RuntimeException(e);
              }
            });
    try {
      BeamFnLoggingMDC.setInstructionId(request.getInstructionId());
      PTransformFunctionRegistry startFunctionRegistry = bundleProcessor.getStartFunctionRegistry();
      PTransformFunctionRegistry finishFunctionRegistry =
          bundleProcessor.getFinishFunctionRegistry();
      ExecutionStateTracker stateTracker = bundleProcessor.getStateTracker();
      QueueingBeamFnDataClient queueingClient = bundleProcessor.getQueueingClient();

      try (HandleStateCallsForBundle beamFnStateClient = bundleProcessor.getBeamFnStateClient()) {
        try (Closeable closeTracker = stateTracker.activate()) {
          // Already in reverse topological order so we don't need to do anything.
          for (ThrowingRunnable startFunction : startFunctionRegistry.getFunctions()) {
            LOG.debug("Starting function {}", startFunction);
            startFunction.run();
          }

          queueingClient.drainAndBlock();

          // Need to reverse this since we want to call finish in topological order.
          for (ThrowingRunnable finishFunction :
              Lists.reverse(finishFunctionRegistry.getFunctions())) {
            LOG.debug("Finishing function {}", finishFunction);
            finishFunction.run();
          }
        }

        // Add all checkpointed residuals to the response.
        response.addAllResidualRoots(bundleProcessor.getSplitListener().getResidualRoots());

        // Add all metrics to the response.
        Map<String, ByteString> monitoringData = monitoringData(bundleProcessor);
        if (runnerAcceptsShortIds) {
          response.putAllMonitoringData(monitoringData);
        } else {
          for (Map.Entry<String, ByteString> metric : monitoringData.entrySet()) {
            response.addMonitoringInfos(
                shortIds.get(metric.getKey()).toBuilder().setPayload(metric.getValue()));
          }
        }

        if (!bundleProcessor.getBundleFinalizationCallbackRegistrations().isEmpty()) {
          finalizeBundleHandler.registerCallbacks(
              bundleProcessor.getInstructionId(),
              ImmutableList.copyOf(bundleProcessor.getBundleFinalizationCallbackRegistrations()));
          response.setRequiresFinalization(true);
        }
      }

      // Mark the bundle processor as re-usable.
      bundleProcessorCache.release(
          request.getProcessBundle().getProcessBundleDescriptorId(), bundleProcessor);
      return BeamFnApi.InstructionResponse.newBuilder().setProcessBundle(response);
    } catch (Exception e) {
      // Make sure we clean-up from the active set of bundle processors.
      bundleProcessorCache.discard(bundleProcessor);
      throw e;
    } finally {
      BeamFnLoggingMDC.setInstructionId(null);
    }
  }

  public BeamFnApi.InstructionResponse.Builder progress(BeamFnApi.InstructionRequest request)
      throws Exception {
    BundleProcessor bundleProcessor =
        bundleProcessorCache.find(request.getProcessBundleProgress().getInstructionId());
    BeamFnApi.ProcessBundleProgressResponse.Builder response =
        BeamFnApi.ProcessBundleProgressResponse.newBuilder();

    if (bundleProcessor == null) {
      // We might be unable to find an active bundle if ProcessBundleProgressRequest is received by
      // the SDK before the ProcessBundleRequest. In this case, we send an empty response instead of
      // failing so that the runner does not fail/timeout.
      return BeamFnApi.InstructionResponse.newBuilder()
          .setProcessBundleProgress(BeamFnApi.ProcessBundleProgressResponse.getDefaultInstance());
    }

    Map<String, ByteString> monitoringData = monitoringData(bundleProcessor);
    if (runnerAcceptsShortIds) {
      response.putAllMonitoringData(monitoringData);
    } else {
      for (Map.Entry<String, ByteString> metric : monitoringData.entrySet()) {
        response.addMonitoringInfos(
            shortIds.get(metric.getKey()).toBuilder().setPayload(metric.getValue()));
      }
    }

    return BeamFnApi.InstructionResponse.newBuilder().setProcessBundleProgress(response);
  }

  private ImmutableMap<String, ByteString> monitoringData(BundleProcessor bundleProcessor)
      throws Exception {
    ImmutableMap.Builder<String, ByteString> result = ImmutableMap.builder();
    // Get start bundle Execution Time Metrics.
    result.putAll(
        bundleProcessor.getStartFunctionRegistry().getExecutionTimeMonitoringData(shortIds));
    // Get process bundle Execution Time Metrics.
    result.putAll(
        bundleProcessor.getpCollectionConsumerRegistry().getExecutionTimeMonitoringData(shortIds));
    // Get finish bundle Execution Time Metrics.
    result.putAll(
        bundleProcessor.getFinishFunctionRegistry().getExecutionTimeMonitoringData(shortIds));
    // Extract MonitoringInfos that come from the metrics container registry.
    result.putAll(bundleProcessor.getMetricsContainerRegistry().getMonitoringData(shortIds));
    // Add any additional monitoring infos that the "runners" report explicitly.
    for (ProgressRequestCallback progressRequestCallback :
        bundleProcessor.getProgressRequestCallbacks()) {
      // TODO(BEAM-6597): Plumb reporting monitoring infos using the short id system upstream.
      for (MetricsApi.MonitoringInfo monitoringInfo :
          progressRequestCallback.getMonitoringInfos()) {
        ByteString payload = monitoringInfo.getPayload();
        String shortId =
            shortIds.getOrCreateShortId(monitoringInfo.toBuilder().clearPayload().build());
        result.put(shortId, payload);
      }
    }
    return result.build();
  }

  /** Splits an active bundle. */
  public BeamFnApi.InstructionResponse.Builder trySplit(BeamFnApi.InstructionRequest request) {
    BundleProcessor bundleProcessor =
        bundleProcessorCache.find(request.getProcessBundleSplit().getInstructionId());
    BeamFnApi.ProcessBundleSplitResponse.Builder response =
        BeamFnApi.ProcessBundleSplitResponse.newBuilder();

    if (bundleProcessor == null) {
      // We might be unable to find an active bundle if ProcessBundleSplitRequest is received by
      // the SDK before the ProcessBundleRequest. In this case, we send an empty response instead of
      // failing so that the runner does not fail/timeout.
      return BeamFnApi.InstructionResponse.newBuilder()
          .setProcessBundleSplit(BeamFnApi.ProcessBundleSplitResponse.getDefaultInstance());
    }

    for (BeamFnDataReadRunner channelRoot : bundleProcessor.getChannelRoots()) {
      channelRoot.trySplit(request.getProcessBundleSplit(), response);
    }
    return BeamFnApi.InstructionResponse.newBuilder().setProcessBundleSplit(response);
  }

  /** Shutdown the bundles, running the tearDown() functions. */
  public void shutdown() throws Exception {
    bundleProcessorCache.shutdown();
  }

  private BundleProcessor createBundleProcessor(
      String bundleId, BeamFnApi.ProcessBundleRequest processBundleRequest) throws IOException {
    // Note: We must create one instance of the QueueingBeamFnDataClient as it is designed to
    // handle the life of a bundle. It will insert elements onto a queue and drain them off so all
    // process() calls will execute on this thread when queueingClient.drainAndBlock() is called.
    QueueingBeamFnDataClient queueingClient =
        new QueueingBeamFnDataClient(this.beamFnDataClient, DATA_QUEUE_SIZE);

    BeamFnApi.ProcessBundleDescriptor bundleDescriptor =
        (BeamFnApi.ProcessBundleDescriptor) fnApiRegistry.apply(bundleId);

    SetMultimap<String, String> pCollectionIdsToConsumingPTransforms = HashMultimap.create();
    MetricsContainerStepMap metricsContainerRegistry = new MetricsContainerStepMap();
    ExecutionStateTracker stateTracker =
        new ExecutionStateTracker(ExecutionStateSampler.instance());
    PCollectionConsumerRegistry pCollectionConsumerRegistry =
        new PCollectionConsumerRegistry(metricsContainerRegistry, stateTracker);
    HashSet<String> processedPTransformIds = new HashSet<>();

    PTransformFunctionRegistry startFunctionRegistry =
        new PTransformFunctionRegistry(
            metricsContainerRegistry, stateTracker, ExecutionStateTracker.START_STATE_NAME);
    PTransformFunctionRegistry finishFunctionRegistry =
        new PTransformFunctionRegistry(
            metricsContainerRegistry, stateTracker, ExecutionStateTracker.FINISH_STATE_NAME);
    List<ThrowingRunnable> resetFunctions = new ArrayList<>();
    List<ThrowingRunnable> tearDownFunctions = new ArrayList<>();
    List<ProgressRequestCallback> progressRequestCallbacks = new ArrayList<>();

    // Build a multimap of PCollection ids to PTransform ids which consume said PCollections
    for (Map.Entry<String, RunnerApi.PTransform> entry :
        bundleDescriptor.getTransformsMap().entrySet()) {
      for (String pCollectionId : entry.getValue().getInputsMap().values()) {
        pCollectionIdsToConsumingPTransforms.put(pCollectionId, entry.getKey());
      }
    }

    // Instantiate a State API call handler depending on whether a State ApiServiceDescriptor was
    // specified.
    HandleStateCallsForBundle beamFnStateClient;
    if (bundleDescriptor.hasStateApiServiceDescriptor()) {
      BeamFnStateClient underlyingClient =
          beamFnStateGrpcClientCache.forApiServiceDescriptor(
              bundleDescriptor.getStateApiServiceDescriptor());

      // If pipeline is batch, use a CachingBeamFnStateClient to store state responses.
<<<<<<< HEAD
      // Once streaming is supported use CachingBeamFnStateClient for both.
      // TODO(BEAM-10212): Remove experiment once cross bundle caching is used by default
      if (ExperimentalOptions.hasExperiment(options, "cross_bundle_caching")) {
        beamFnStateClient =
            new BlockTillStateCallsFinish(
                options.as(StreamingOptions.class).isStreaming()
                    ? underlyingClient
                    : new CachingBeamFnStateClient(
                        underlyingClient, stateCache, processBundleRequest.getCacheTokensList()));
      } else {
        beamFnStateClient = new BlockTillStateCallsFinish(underlyingClient);
      }
=======
      // Once streaming is supported, always use CachingBeamFnStateClient as the arg
      // to BlockTillStateCallsFinish
      beamFnStateClient =
          new BlockTillStateCallsFinish(
              options.as(StreamingOptions.class).isStreaming()
                  ? underlyingClient
                  : new CachingBeamFnStateClient(
                      underlyingClient, stateCache, processBundleRequest.getCacheTokensList()));

>>>>>>> b9b4c6e1
    } else {
      beamFnStateClient = new FailAllStateCallsForBundle(processBundleRequest);
    }

    // Instantiate a Timer client registration handler depending on whether a Timer
    // ApiServiceDescriptor was specified.
    BeamFnTimerClient beamFnTimerClient =
        bundleDescriptor.hasTimerApiServiceDescriptor()
            ? new BeamFnTimerGrpcClient(
                queueingClient, bundleDescriptor.getTimerApiServiceDescriptor())
            : new FailAllTimerRegistrations(processBundleRequest);

    BundleSplitListener.InMemory splitListener = BundleSplitListener.InMemory.create();

    Collection<CallbackRegistration> bundleFinalizationCallbackRegistrations = new ArrayList<>();
    BundleFinalizer bundleFinalizer =
        new BundleFinalizer() {
          @Override
          public void afterBundleCommit(Instant callbackExpiry, Callback callback) {
            bundleFinalizationCallbackRegistrations.add(
                CallbackRegistration.create(callbackExpiry, callback));
          }
        };

    BundleProcessor bundleProcessor =
        BundleProcessor.create(
            startFunctionRegistry,
            finishFunctionRegistry,
            resetFunctions,
            tearDownFunctions,
            progressRequestCallbacks,
            splitListener,
            pCollectionConsumerRegistry,
            metricsContainerRegistry,
            stateTracker,
            beamFnStateClient,
            queueingClient,
            bundleFinalizationCallbackRegistrations);

    // Create a BeamFnStateClient
    for (Map.Entry<String, RunnerApi.PTransform> entry :
        bundleDescriptor.getTransformsMap().entrySet()) {

      // Skip anything which isn't a root.
      // Also force data output transforms to be unconditionally instantiated (see BEAM-10450).
      // TODO: Remove source as a root and have it be triggered by the Runner.
      if (!DATA_INPUT_URN.equals(entry.getValue().getSpec().getUrn())
          && !DATA_OUTPUT_URN.equals(entry.getValue().getSpec().getUrn())
          && !JAVA_SOURCE_URN.equals(entry.getValue().getSpec().getUrn())
          && !PTransformTranslation.READ_TRANSFORM_URN.equals(
              entry.getValue().getSpec().getUrn())) {
        continue;
      }

      createRunnerAndConsumersForPTransformRecursively(
          beamFnStateClient,
          beamFnTimerClient,
          queueingClient,
          entry.getKey(),
          entry.getValue(),
          bundleProcessor::getInstructionId,
          bundleDescriptor,
          pCollectionIdsToConsumingPTransforms,
          pCollectionConsumerRegistry,
          processedPTransformIds,
          startFunctionRegistry,
          finishFunctionRegistry,
          resetFunctions::add,
          tearDownFunctions::add,
          progressRequestCallbacks::add,
          splitListener,
          bundleFinalizer,
          bundleProcessor.getChannelRoots());
    }
    return bundleProcessor;
  }

  public BundleProcessorCache getBundleProcessorCache() {
    return bundleProcessorCache;
  }

  /** A cache for {@link BundleProcessor}s. */
  public static class BundleProcessorCache {

    private final LoadingCache<String, ConcurrentLinkedQueue<BundleProcessor>>
        cachedBundleProcessors;
    private final Map<String, BundleProcessor> activeBundleProcessors;

    @Override
    public int hashCode() {
      return super.hashCode();
    }

    BundleProcessorCache() {
      this.cachedBundleProcessors =
          CacheBuilder.newBuilder()
              .expireAfterAccess(Duration.ofMinutes(1L))
              .removalListener(
                  removalNotification -> {
                    ((ConcurrentLinkedQueue<BundleProcessor>) removalNotification.getValue())
                        .forEach(
                            bundleProcessor -> {
                              bundleProcessor.shutdown();
                            });
                  })
              .build(
                  new CacheLoader<String, ConcurrentLinkedQueue<BundleProcessor>>() {
                    @Override
                    public ConcurrentLinkedQueue<BundleProcessor> load(String s) throws Exception {
                      return new ConcurrentLinkedQueue<>();
                    }
                  });
      // We specifically use a weak hash map so that references will automatically go out of scope
      // and not need to be freed explicitly from the cache.
      this.activeBundleProcessors = Collections.synchronizedMap(new WeakHashMap<>());
    }

    @VisibleForTesting
    Map<String, ConcurrentLinkedQueue<BundleProcessor>> getCachedBundleProcessors() {
      return ImmutableMap.copyOf(cachedBundleProcessors.asMap());
    }

    public Map<String, BundleProcessor> getActiveBundleProcessors() {
      return ImmutableMap.copyOf(activeBundleProcessors);
    }

    /**
     * Get a {@link BundleProcessor} from the cache if it's available. Otherwise, create one using
     * the specified {@code bundleProcessorSupplier}. The {@link BundleProcessor} that is returned
     * can be {@link #find found} using the specified method.
     *
     * <p>The caller is responsible for calling {@link #release} to return the bundle processor back
     * to this cache if and only if the bundle processor successfully processed a bundle.
     */
    BundleProcessor get(
        String bundleDescriptorId,
        String instructionId,
        Supplier<BundleProcessor> bundleProcessorSupplier) {
      ConcurrentLinkedQueue<BundleProcessor> bundleProcessors =
          cachedBundleProcessors.getUnchecked(bundleDescriptorId);
      BundleProcessor bundleProcessor = bundleProcessors.poll();
      if (bundleProcessor == null) {
        bundleProcessor = bundleProcessorSupplier.get();
      }

      bundleProcessor.setInstructionId(instructionId);
      activeBundleProcessors.put(instructionId, bundleProcessor);
      return bundleProcessor;
    }

    /**
     * Finds an active bundle processor for the specified {@code instructionId} or null if one could
     * not be found.
     */
    public BundleProcessor find(String instructionId) {
      return activeBundleProcessors.get(instructionId);
    }

    /**
     * Add a {@link BundleProcessor} to cache. The {@link BundleProcessor} will be marked as
     * inactive and reset before being added to the cache.
     */
    void release(String bundleDescriptorId, BundleProcessor bundleProcessor) {
      activeBundleProcessors.remove(bundleProcessor.getInstructionId());
      try {
        bundleProcessor.reset();
        cachedBundleProcessors.get(bundleDescriptorId).add(bundleProcessor);
      } catch (Exception e) {
        LOG.warn(
            "Was unable to reset bundle processor safely. Bundle processor will be discarded and re-instantiated on next bundle for descriptor {}.",
            bundleDescriptorId,
            e);
      }
    }

    /** Discard an active {@link BundleProcessor} instead of being re-used. */
    void discard(BundleProcessor bundleProcessor) {
      activeBundleProcessors.remove(bundleProcessor.getInstructionId());
    }

    /** Shutdown all the cached {@link BundleProcessor}s, running the tearDown() functions. */
    void shutdown() throws Exception {
      cachedBundleProcessors.invalidateAll();
    }
  }

  /** A container for the reusable information used to process a bundle. */
  @AutoValue
  @AutoValue.CopyAnnotations
  @SuppressWarnings({"rawtypes"})
  public abstract static class BundleProcessor {
    public static BundleProcessor create(
        PTransformFunctionRegistry startFunctionRegistry,
        PTransformFunctionRegistry finishFunctionRegistry,
        List<ThrowingRunnable> resetFunctions,
        List<ThrowingRunnable> tearDownFunctions,
        List<ProgressRequestCallback> progressRequestCallbacks,
        BundleSplitListener.InMemory splitListener,
        PCollectionConsumerRegistry pCollectionConsumerRegistry,
        MetricsContainerStepMap metricsContainerRegistry,
        ExecutionStateTracker stateTracker,
        HandleStateCallsForBundle beamFnStateClient,
        QueueingBeamFnDataClient queueingClient,
        Collection<CallbackRegistration> bundleFinalizationCallbackRegistrations) {
      return new AutoValue_ProcessBundleHandler_BundleProcessor(
          startFunctionRegistry,
          finishFunctionRegistry,
          resetFunctions,
          tearDownFunctions,
          progressRequestCallbacks,
          splitListener,
          pCollectionConsumerRegistry,
          metricsContainerRegistry,
          stateTracker,
          beamFnStateClient,
          queueingClient,
          bundleFinalizationCallbackRegistrations,
          new ArrayList<>());
    }

    private String instructionId;

    abstract PTransformFunctionRegistry getStartFunctionRegistry();

    abstract PTransformFunctionRegistry getFinishFunctionRegistry();

    abstract List<ThrowingRunnable> getResetFunctions();

    abstract List<ThrowingRunnable> getTearDownFunctions();

    abstract List<ProgressRequestCallback> getProgressRequestCallbacks();

    abstract BundleSplitListener.InMemory getSplitListener();

    abstract PCollectionConsumerRegistry getpCollectionConsumerRegistry();

    abstract MetricsContainerStepMap getMetricsContainerRegistry();

    public abstract ExecutionStateTracker getStateTracker();

    abstract HandleStateCallsForBundle getBeamFnStateClient();

    abstract QueueingBeamFnDataClient getQueueingClient();

    abstract Collection<CallbackRegistration> getBundleFinalizationCallbackRegistrations();

    abstract Collection<BeamFnDataReadRunner> getChannelRoots();

    synchronized String getInstructionId() {
      return this.instructionId;
    }

    synchronized void setInstructionId(String instructionId) {
      this.instructionId = instructionId;
    }

    void reset() throws Exception {
      setInstructionId(null);
      getStartFunctionRegistry().reset();
      getFinishFunctionRegistry().reset();
      getSplitListener().clear();
      getpCollectionConsumerRegistry().reset();
      getMetricsContainerRegistry().reset();
      getStateTracker().reset();
      getQueueingClient().reset();
      getBundleFinalizationCallbackRegistrations().clear();
      for (ThrowingRunnable resetFunction : getResetFunctions()) {
        resetFunction.run();
      }
    }

    void shutdown() {
      for (ThrowingRunnable tearDownFunction : getTearDownFunctions()) {
        LOG.debug("Tearing down function {}", tearDownFunction);
        try {
          tearDownFunction.run();
        } catch (Exception e) {
          LOG.error(
              "Exceptions are thrown from DoFn.teardown method. Note that it will not fail the"
                  + " pipeline execution,",
              e);
        }
      }
    }
  }

  /**
   * A {@link BeamFnStateClient} which counts the number of outstanding {@link StateRequest}s and
   * blocks till they are all finished.
   */
  private static class BlockTillStateCallsFinish extends HandleStateCallsForBundle {
    private final BeamFnStateClient beamFnStateClient;
    private final Phaser phaser;
    private int currentPhase;

    private BlockTillStateCallsFinish(BeamFnStateClient beamFnStateClient) {
      this.beamFnStateClient = beamFnStateClient;
      this.phaser = new Phaser(1 /* initial party is the process bundle handler */);
      this.currentPhase = phaser.getPhase();
    }

    @Override
    public void close() throws Exception {
      int unarrivedParties = phaser.getUnarrivedParties();
      if (unarrivedParties > 0) {
        LOG.debug(
            "Waiting for {} parties to arrive before closing, current phase {}.",
            unarrivedParties,
            currentPhase);
      }
      currentPhase = phaser.arriveAndAwaitAdvance();
    }

    @Override
    @SuppressWarnings("FutureReturnValueIgnored") // async arriveAndDeregister task doesn't need
    // monitoring.
    public void handle(
        StateRequest.Builder requestBuilder, CompletableFuture<StateResponse> response) {
      // Register each request with the phaser and arrive and deregister each time a request
      // completes.
      phaser.register();
      response.whenComplete((stateResponse, throwable) -> phaser.arriveAndDeregister());
      beamFnStateClient.handle(requestBuilder, response);
    }
  }

  /**
   * A {@link BeamFnStateClient} which fails all requests because the {@link ProcessBundleRequest}
   * does not contain a State {@link ApiServiceDescriptor}.
   */
  private static class FailAllStateCallsForBundle extends HandleStateCallsForBundle {
    private final ProcessBundleRequest request;

    private FailAllStateCallsForBundle(ProcessBundleRequest request) {
      this.request = request;
    }

    @Override
    public void close() throws Exception {
      // no-op
    }

    @Override
    public void handle(Builder requestBuilder, CompletableFuture<StateResponse> response) {
      throw new IllegalStateException(
          String.format(
              "State API calls are unsupported because the "
                  + "ProcessBundleRequest %s does not support state.",
              request));
    }
  }

  /**
   * A {@link BeamFnTimerClient} which fails all registrations because the {@link
   * ProcessBundleRequest} does not contain a Timer {@link ApiServiceDescriptor}.
   */
  private static class FailAllTimerRegistrations implements BeamFnTimerClient {
    private final ProcessBundleRequest request;

    private FailAllTimerRegistrations(ProcessBundleRequest request) {
      this.request = request;
    }

    @Override
    public <T> TimerHandler<T> register(
        LogicalEndpoint timerEndpoint,
        org.apache.beam.sdk.coders.Coder<Timer<T>> coder,
        FnDataReceiver<Timer<T>> receiver) {
      throw new IllegalStateException(
          String.format(
              "Timers are unsupported because the "
                  + "ProcessBundleRequest %s does not provide a timer ApiServiceDescriptor.",
              request));
    }
  }

  abstract static class HandleStateCallsForBundle implements AutoCloseable, BeamFnStateClient {}

  private static class UnknownPTransformRunnerFactory implements PTransformRunnerFactory<Object> {
    private final Set<String> knownUrns;

    private UnknownPTransformRunnerFactory(Set<String> knownUrns) {
      this.knownUrns = knownUrns;
    }

    @Override
    public Object createRunnerForPTransform(
        PipelineOptions pipelineOptions,
        BeamFnDataClient beamFnDataClient,
        BeamFnStateClient beamFnStateClient,
        BeamFnTimerClient beamFnTimerClient,
        String pTransformId,
        PTransform pTransform,
        Supplier<String> processBundleInstructionId,
        Map<String, PCollection> pCollections,
        Map<String, Coder> coders,
        Map<String, WindowingStrategy> windowingStrategies,
        PCollectionConsumerRegistry pCollectionConsumerRegistry,
        PTransformFunctionRegistry startFunctionRegistry,
        PTransformFunctionRegistry finishFunctionRegistry,
        Consumer<ThrowingRunnable> addResetFunction,
        Consumer<ThrowingRunnable> tearDownFunctions,
        Consumer<ProgressRequestCallback> addProgressRequestCallback,
        BundleSplitListener splitListener,
        BundleFinalizer bundleFinalizer) {
      String message =
          String.format(
              "No factory registered for %s, known factories %s",
              pTransform.getSpec().getUrn(), knownUrns);
      LOG.error(message);
      throw new IllegalStateException(message);
    }
  }
}<|MERGE_RESOLUTION|>--- conflicted
+++ resolved
@@ -524,7 +524,6 @@
               bundleDescriptor.getStateApiServiceDescriptor());
 
       // If pipeline is batch, use a CachingBeamFnStateClient to store state responses.
-<<<<<<< HEAD
       // Once streaming is supported use CachingBeamFnStateClient for both.
       // TODO(BEAM-10212): Remove experiment once cross bundle caching is used by default
       if (ExperimentalOptions.hasExperiment(options, "cross_bundle_caching")) {
@@ -537,17 +536,6 @@
       } else {
         beamFnStateClient = new BlockTillStateCallsFinish(underlyingClient);
       }
-=======
-      // Once streaming is supported, always use CachingBeamFnStateClient as the arg
-      // to BlockTillStateCallsFinish
-      beamFnStateClient =
-          new BlockTillStateCallsFinish(
-              options.as(StreamingOptions.class).isStreaming()
-                  ? underlyingClient
-                  : new CachingBeamFnStateClient(
-                      underlyingClient, stateCache, processBundleRequest.getCacheTokensList()));
-
->>>>>>> b9b4c6e1
     } else {
       beamFnStateClient = new FailAllStateCallsForBundle(processBundleRequest);
     }
